--- conflicted
+++ resolved
@@ -630,40 +630,9 @@
 							break;
 						}
 
-<<<<<<< HEAD
 						// If the record is from another table we can skip
 						if !thing.tb.eq(table.as_str()) {
 							continue;
-=======
-						for (thing, doc_id) in things {
-							// Check the context
-							if ctx.is_done() {
-								break;
-							}
-
-							// If the record is from another table we can skip
-							if !thing.tb.eq(table.as_str()) {
-								continue;
-							}
-
-							// Fetch the data from the store
-							let key = thing::new(opt.ns(), opt.db(), &table.0, &thing.id);
-							let val = txn.lock().await.get(key.clone()).await?;
-							let rid = Thing::from((key.tb, key.id));
-							// Parse the data from the store
-							let val = Operable::Value(match val {
-								Some(v) => Value::from(v),
-								None => Value::None,
-							});
-							// Process the document record
-							let pro = Processed {
-								ir: Some(ir),
-								rid: Some(rid),
-								doc_id,
-								val,
-							};
-							self.process(ctx, opt, txn, stm, pro).await?;
->>>>>>> 7e25b367
 						}
 
 						// Fetch the data from the store
@@ -679,7 +648,7 @@
 						let pro = Processed {
 							ir: Some(ir),
 							rid: Some(rid),
-							doc_id: Some(doc_id),
+							doc_id,
 							val,
 						};
 						self.process(ctx, opt, txn, stm, pro).await?;
